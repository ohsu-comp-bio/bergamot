
"""Loading and processing variant datasets.

This file contains functions and classes for loading, processing, and storing
mutations such as SNPs, indels, and frameshifts in formats suitable for use
in machine learning pipelines.

See Also:
    :module:`.copies`: Dealing with copy number alterations.

Author: Michal Grzadkowski <grzadkow@ohsu.edu>

"""

import numpy as np
import pandas as pd

import json
from re import sub as gsub
from math import exp
from ophion import Ophion

from functools import reduce
from itertools import combinations as combn
from itertools import product

from sklearn.cluster import MeanShift


# .. functions for loading mutation data from external data sources ..
def get_variants_mc3(syn):
    """Reads ICGC mutation data from the MC3 synapse file.

    Args:
        syn (Synapse): A logged-in synapseclient instance.

    Returns:
        muts (pandas DataFrame), shape = (n_mutations, mut_levels+1)
            An array of mutation data, with a row for each mutation
            appearing in an individual sample.

    Examples:
        >>> import synapseclient
        >>> syn = synapseclient.Synapse()
        >>> syn.login()
        >>> muts = get_variants_mc3(syn)

    """
    mc3 = syn.get('syn7824274')

    # defines which mutation annotation MAF columns to use
    use_cols = [0, 8, 15, 36, 38, 72]
    use_names = ['Gene', 'Form', 'Sample', 'Protein', 'Exon', 'PolyPhen']

    # imports mutation data into a DataFrame, parses TCGA sample barcodes
    # and PolyPhen scores
    muts = pd.read_csv(mc3.path, usecols=use_cols, sep='\t', header=None,
                       names=use_names, comment='#', skiprows=1)
    muts['Sample'] = [reduce(lambda x, y: x + '-' + y, s.split('-', 4)[:4])
                      for s in muts['Sample']]
    muts['PolyPhen'] = [gsub('\)$', '', gsub('^.*\(', '', x))
                        if x != '.' else 0 for x in muts['PolyPhen']]

    return muts


def get_variants_bmeg(sample_list, gene_list, mut_fields=("term", )):
    """Gets variants from BMEG."""

    oph = Ophion("http://bmeg.io")
    mut_list = {samp: {} for samp in sample_list}
    gene_lbls = ["gene:" + gn for gn in gene_list]

    print(oph.query().has("gid", "biosample:" + sample_list[0])
          .incoming("variantInBiosample")
          .outEdge("variantInGene").mark("variant")
          .inVertex().has("gid", oph.within(gene_lbls)).count().execute())
          # .mark("gene").select(["gene", "variant"]).count().execute())

    for samp in sample_list:
        for i in oph.query().has("gid", "biosample:" + samp)\
                .incoming("variantInBiosample")\
                .outEdge("variantInGene").mark("variant")\
                .inVertex().has("gid", oph.within(gene_lbls))\
                .mark("gene").select(["gene", "variant"]).execute():
            dt = json.loads(i)
            gene_name = dt["gene"]["properties"]["symbol"]
            mut_list[samp][gene_name] = {
                k: v for k, v in dt["variant"]["properties"].items()
                if k in mut_fields}

    mut_table = pd.DataFrame(mut_list)

    return mut_table


class MuTree(object):
    """A hierarchy of samples organized by mutation annotation levels.

    A MuTree stores variant mutant data for a set of samples in a tree-like
    data structure. Each level in the tree corresponds to a particular
    mutation annotation hierarchy level, such as Gene, Form, Exon, Protein,
    etc. Each node in the tree corresponds to a particular value of the
    annotation level present in at least one of the samples stored in the
    tree, thus representing a mutation sub-type such as 'TP53' for the Gene
    level, 'Missense_Mutation' for the Form level, 'R34K' for the Protein
    level, and so on.
    
    A node N* at the ith level of the tree has children nodes for each of
    the mutation types present at the (i+1)th annotation level for the samples
    also having mutations of type represented by N*. Thus in a tree
    containing the levels Gene, Form, and Exon, a node representing the ACT1
    gene will have a child representing missense mutations of ACT1, but only
    if at least one of the samples in the tree has this type of missense
    mutations. Similarly, this ACT1 - missense node may have children
    corresponding further sub-types of this mutation located on the 3rd, 5th,
    or 8th exon of ACT1.
    
    Every node in a MuTree is also a MuTree, except for the leaf nodes, which
    are frozensets of the samples which the mutation sub-type with all of the
    annotation level values of the parent nodes. Thus in the above example,
    the node representing the missense mutations of the ACT1 gene located on
    its 5th exon would simply be the samples with this mutation sub-type,
    since 'Exon' is the final annotation level contained in this MuTree.

    Levels can either be fields in the 'muts' DataFrame, in which case the
    tree will have a branch for each unique value in the field, or one of the
    keys of the MuTree.mut_fields object, in which case they will be defined
    by the corresponding MuType.muts_<level> method.

    Attributes:
        depth (int): How many mutation levels are above the tree
                     in the hierarchy.
        mut_level (str): The mutation annotation level described by the top
                         level of the tree.

    Args:
        muts (pandas DataFrame), shape = [n_muts, ]
            Input mutation data, each record is a mutation occurring in
            a sample to be included in the tree.
            Must contain a 'Sample' column.
        
        levels (tuple of str):
            A list of mutation annotation levels to be included in the tree.

    Examples:
        >>> mut_data = pd.DataFrame(
        >>>     {'Sample': ['S1', 'S2', 'S3', 'S4'],
        >>>      'Gene': ['TP53', 'TP53', 'KRAS', 'TP53'],
        >>>      'Exon': ['3', '3', '2', '7'],
        >>>      'Protein': ['H3R', 'S7T', 'E1R', 'Y11R']}
        >>>     )
        >>> mtree = MuTree(mut_data, levels=['Gene', 'Exon', 'Protein'])
        >>> print(mtree)
            Gene IS TP53 AND
                Exon is 3 AND
                    Protein is H3R: S1
                    Protein is S7T: S2
                Exon is 7 AND
                    Protein is Y11R: S4
            Gene is KRAS AND
                Exon is 2 AND
                    Protein is E1R: S3

    """

    # mapping between fields in an input mutation table and
    # custom mutation levels
    mut_fields = {
        'Type': ('Gene', 'Form', 'Protein'),
        'Location': ('Protein', ),
        }

    @classmethod
    def split_muts(cls, muts, lvl_name):
        """Splits mutations into tree branches for a given level."""

        # level names have to consist of a base level name and an optional
        # parsing label separated by an underscore
        lvl_info = lvl_name.split('_')
        if len(lvl_info) > 2:
            raise ValueError("Invalid level name " + lvl_name
                             + " with more than two fields!")

        # if a parsing label is present, add the parsed level
        # to the table of mutations
        elif len(lvl_info) == 2:
            parse_lbl = lvl_info[1].lower()
            parse_fx = 'parse_' + parse_lbl

            if parse_fx in cls.__dict__:
                muts = eval('cls.' + parse_fx)(muts, lvl_info[0])

            else:
                raise ValueError("Custom parse label " + parse_lbl + " must "
                                 + "have a corresponding <" + parse_fx +
                                 "> method defined in " + cls.__name__ + "!")

        # splits mutations according to values of the specified level
        if isinstance(muts, tuple):
            if np.all(pd.isnull(val) for _, val in muts):
                split_muts = {}
            else:
                split_muts = muts
        elif lvl_name in muts:
            split_muts = dict(tuple(muts.groupby(lvl_name)))

        # if the specified level is not a column in the mutation table,
        # we assume it's a custom mutation level
        else:
            split_fx = 'muts_' + lvl_info[0].lower()
            if split_fx in cls.__dict__:
                split_muts = eval('cls.' + split_fx)(muts)
            else:
                raise ValueError("Custom mutation level " + lvl_name
                                     + " must have a corresponding <"
                                     + split_fx + "> method defined in "
                                     + cls.__name__ + "!")

        return split_muts

    """Functions for defining custom mutation levels.

    Args:
        muts (pandas DataFrame), shape = [n_muts, ]
            Mutations to be split according to the given level.
            Must contain a 'Sample' field as well as the fields defined in
            MuTree.mut_fields for each custom level.

    Returns:
        new_muts (dict of pandas DataFrame):

    """

    @staticmethod
    def muts_type(muts):
        """Parses mutations according to Type, which can be 'CNV' (Gain or
           Loss), 'Point' (missense and silent mutations), or 'Frame' (indels,
           frameshifts, nonsense mutations).

        """
        new_muts = {}

        cnv_indx = muts['Form'].isin(['Gain', 'Loss'])
        point_indx = muts['Protein'].str.match(
            pat='^p\\.[A-Z][0-9]+[A-Z]$', as_indexer=True, na=False)
        frame_indx = muts['Protein'].str.match(
            pat='^p\\..*(?:\\*|(?:ins|del))', as_indexer=True, na=False)
        other_indx = ~(cnv_indx | point_indx | frame_indx)

        if any(cnv_indx):
            new_muts['CNV'] = muts.loc[cnv_indx, :]
        if any(point_indx):
            new_muts['Point'] = muts.loc[point_indx, :]
        if any(frame_indx):
            new_muts['Frame'] = muts.loc[frame_indx, :]
        if any(other_indx):
            new_muts['Other'] = muts.loc[other_indx, :]

        return new_muts

    @staticmethod
    def muts_location(muts):
        """Parses mutation according to protein location."""
        new_muts = {}

        loc_tbl = muts['Protein'].str.extract('(^p\\.[A-Z])([0-9]+)',
                                              expand=False)
        none_indx = pd.isnull(loc_tbl.ix[:, 1])
        loc_tbl.loc[none_indx, 1] = muts['Protein'][none_indx]

        for loc, grp in loc_tbl.groupby(by=1):
            new_muts[loc] = muts.ix[grp.index, :]

        return new_muts

    """Functions for custom parsing of mutation levels.

    Args:
        muts (pandas DataFrame), shape = [n_muts, ]
            Mutations whose properties are to be parsed.

    Returns:
        new_muts (pandas DataFrame), shape = [n_muts, ]
            The same mutations but with the corresponding mutation fields
            altered or added according to the parse rule.

    """

    @staticmethod
    def parse_base(muts, parse_lvl):
        """Removes trailing _Del and _Ins, merging insertions and deletions
           of the same type together.
        """
        new_lvl = parse_lvl + '_base'

        new_muts = muts.assign(**{new_lvl: muts.loc[:, parse_lvl]})
        new_muts.replace(to_replace={new_lvl: {'_(Del|Ins)$': ''}},
                         regex=True, inplace=True)

        return new_muts

    @staticmethod
    def parse_clust(muts, parse_lvl):
        """Clusters continuous mutation scores into discrete levels."""
        mshift = MeanShift(bandwidth=exp(-3))
        mshift.fit(pd.DataFrame(muts[parse_lvl]))

        clust_vec = [(parse_lvl + '_'
                      + str(round(mshift.cluster_centers_[x, 0], 2)))
                     for x in mshift.labels_]
        new_muts = muts.copy()
        new_muts[parse_lvl + '_clust'] = clust_vec

        return new_muts

    def __new__(cls, muts, levels=('Gene', 'Form'), **kwargs):
        """Given a list of mutations and a set of mutation levels, determines
           whether a mutation tree should be built, or a frozenset returned,
           presumably as a branch of another MuTree.

        """
        if 'Sample' not in muts:
            raise ValueError("Mutation table must have a 'Sample' field!")

        # initializes branch search variables
        muts_left = False
        lvls_left = list(levels)

        # look for a level at which MuTree branches can be sprouted until we
        # are either out of levels or we have found such a level
        while lvls_left and not muts_left:
            cur_lvl = lvls_left.pop(0).split('_')[0]

            # if the level is a field in the mutation DataFrame, check if any
            # mutations have non-null values...
            if cur_lvl in muts:
                muts_left = not np.all(pd.isnull(muts[cur_lvl]))

            # ...otherwise, check if the fields corresponding to the custom
            # level have any non-null values...
            elif cur_lvl in cls.mut_fields:
                if not np.all([x in muts for x in cls.mut_fields[cur_lvl]]):
                    raise ValueError("For mutation level " + cur_lvl + ", "
                                     + str(cls.mut_fields[cur_lvl])
                                     + " need to be provided as fields.")

                else:
                    muts_left = not np.all(pd.isnull(
                        muts.loc[:, cls.mut_fields[cur_lvl]]))

            else:
                raise ValueError("Unknown mutation level " + cur_lvl
                                 + " which is not in the given mutation data"
                                 + " frame and not a custom-defined level!")

        # if we have found a level at which branches can be built,
        # continue with instantiating the MuTree...
        if muts_left:
            return super(MuTree, cls).__new__(cls)

        # ...otherwise, return a set of samples as a leaf node
        else:
            return frozenset(muts['Sample'])

    def __init__(self, muts, levels=('Gene', 'Form'), **kwargs):
        if 'depth' in kwargs:
            self.depth = kwargs['depth']
        else:
            self.depth = 0

        # intializes mutation hierarchy construction variables
        lvls_left = list(levels)
        self._child = {}
        rel_depth = 0

        # look for a mutation level at which we can create branches until we
        # have found such a level, note that we know such a level exists
        # because of the check performed in the __new__ method
        while lvls_left and not self._child:

            # get the split of the mutations given the current level
            cur_lvl = lvls_left.pop(0)
            splat_muts = self.split_muts(muts, cur_lvl)

            # if the mutations can be split, set the current mutation
            # level of the tree...
            if splat_muts:
                self.mut_level = levels[rel_depth]

                # ...and also set up the children nodes of the tree, which can
                # either all be frozensets corresponding to leaf nodes...
                if isinstance(splat_muts, tuple):
                    self._child = dict(splat_muts)

                # ...or a mixture of further MuTrees and leaf nodes
                else:
                    self._child = {nm: MuTree(mut, lvls_left,
                                              depth=self.depth+1)
                                   for nm, mut in splat_muts.items()}

            # if the mutations cannot be split at this level, move on to the
            # next level and keep track of how many levels we have skipped
            else:
                rel_depth += 1

    def __iter__(self):
        """Allows iteration over mutation categories at the current level, or
           the samples at the current level if we are at a leaf node."""
        if isinstance(self._child, frozenset):
            return iter(self._child)
        else:
            return iter(self._child.items())

    def __getitem__(self, key):
        """Gets a particular category of mutations at the current level."""
        if not key:
            key_item = self

        elif isinstance(key, str):
            key_item = self._child[key]

        elif hasattr(key, '__getitem__'):
            sub_item = self._child[key[0]]

            if isinstance(sub_item, MuTree):
                key_item = sub_item[key[1:]]
            elif key[1:]:
                raise KeyError("Key has more levels than this MuTree!")
            else:
                key_item = sub_item

        else:
            raise TypeError("Unsupported key type " + type(key) + "!")

        return key_item

    def __str__(self):
        """Printing a MuTree shows each of the branches of the tree and
           the samples at the end of each branch."""
        new_str = self.mut_level

        for nm, mut in self:
            new_str += ' IS {}'.format(nm)

            if isinstance(mut, MuTree):
                new_str += (' AND ' + '\n'
                            + '\t' * (self.depth + 1) + str(mut))

            # if we have reached a root node, print the samples
            elif len(mut) > 8:
                    new_str += ': ({} samples)'.format(str(len(mut)))
            else:
                    new_str += ': {}'.format(
                        reduce(lambda x, y: '{},{}'.format(x, y), mut))

            new_str += ('\n' + '\t' * self.depth)
        new_str = gsub('\n$', '', new_str)

        return new_str

    def __len__(self):
        """Returns the number of unique samples this MuTree contains."""
        return len(self.get_samples())

    def get_levels(self):
        """Gets all the levels present in this tree and its children."""
        levels = {self.mut_level}

        for _, mut in self:
            if isinstance(mut, MuTree):
                levels |= mut.get_levels()

        return levels

    def get_samples(self):
        """Gets the set of unique samples contained within the tree."""
        samps = set()

        for nm, mut in self:
            if isinstance(mut, MuTree):
                samps |= mut.get_samples()
            elif isinstance(mut, frozenset):
                samps |= mut
            else:
                samps |= {nm}

        return samps

    def get_samp_count(self, samps):
        """Gets the number of branches of this tree each of the given
           samples appears in."""
        samp_count = {s:0 for s in samps}

        for _, mut in self:
            if isinstance(mut, MuTree):
                new_counts = mut.get_samp_count(samps)
                samp_count.update(
                    {s: (samp_count[s] + new_counts[s]) for s in samps})

            else:
                samp_count.update({s:(samp_count[s] + 1) for s in mut})

        return samp_count

    def subtree(self, samps):
        """Modifies the MuTree in place so that it only has the given samples.

        Args:
            samps (list or set)

        Returns:
            self

        Examples:
            >>> # remove a sample from the tree
            >>> mtree = MuTree(...)
            >>> new_tree = mtree.subtree(mtree.get_samples() - {'TCGA-04'})

        """
        new_child = self._child.copy()
        for nm, mut in self:

            if isinstance(mut, MuTree):
                new_samps = mut.get_samples() & set(samps)
                if new_samps:
                    new_child[nm] = mut.subtree(new_samps)

            elif isinstance(mut, frozenset):
                new_samps = mut & frozenset(samps)
                if new_samps:
                    new_child[nm] = new_samps

            else:
                pass

        self._child = new_child
        return self

    def get_overlap(self, mtype1, mtype2):
        """Gets the proportion of samples in one mtype that also fall under
           another, taking the maximum of the two possible mtype orders.

        Parameters
        ----------
        mtype1,mtype2 : MuTypes
            The mutation sets to be compared.

        Returns
        -------
        ov : float
            The ratio of overlap between the two given sets.
        """
        samps1 = mtype1.get_samples(self)
        samps2 = mtype2.get_samples(self)

        if len(samps1) and len(samps2):
            ovlp = float(len(samps1 & samps2))
            ov = max(ovlp / len(samps1), ovlp / len(samps2))

        else:
            ov = 0

        return ov

    def allkey(self, levels=None):
        """Gets the key corresponding to the MuType that contains all of the
           branches of the tree. A convenience function that makes it easier
           to list all of the possible branches present in the tree, and to
           instantiate MuType objects that correspond to all of the possible
           mutation types.

        Parameters
        ----------
        levels : tuple
            A list of levels corresponding to how far the output MuType
            should recurse.

        Returns
        -------
        new_key : dict
            A MuType key which can be used to instantiate
            a MuType object (see below).
        """
        if levels is None:
            levels = self.get_levels()
        new_lvls = set(levels) - {self.mut_level}

        if self.mut_level in levels:
            if '_scores' in self.mut_level:
                new_key = {(self.mut_level, 'Value'): None}

            else:
                new_key = {(self.mut_level, nm):
                           (mut.allkey(tuple(new_lvls))
                            if isinstance(mut, MuTree) and new_lvls
                            else None)
                           for nm, mut in self}

        else:
            new_key = reduce(
                lambda x,y: dict(
                    tuple(x.items()) + tuple(y.items())
                    + tuple((k, None) if x[k] is None
                            else (k, {**x[k], **y[k]})
                            for k in set(x) & set(y))),
                [mut.allkey(tuple(new_lvls))
                 if isinstance(mut, MuTree) and new_lvls
                 else {(self.mut_level, 'Value'): None}
                 if '_scores' in self.mut_level
                 else {(self.mut_level, nm): None}
                 for nm, mut in self]
                )

        return new_key

    def subtypes(self, mtype=None, sub_levels=None, min_size=1):
        """Gets all MuTypes corresponding to one branch of the MuTree.

        Args:
            mtype (MuType), optional
                A set of mutations of which the returned MuTypes must be a
                subset. The default is to use all MuTypes within this MuTree.
            sub_levels (list of str), optional
                The levels of the leaf nodes of the returned MuTypes. The
                default is to use all levels of the MuTree.
            min_size (int), optional
                The minimum number of samples in each returned MuType. The
                default is not to do filtering based on MuType sample count.

        Returns:
            sub_mtypes (set of MuType)

        Examples:
            >>> # get all possible single-branch MuTypes
            >>> mtree = MuTree(...)
            >>> mtree.subtypes()
            >>>
            >>> # get all possible MuTypes with at least five samples
            >>> mtree.subtypes(min_size=5)
            >>>
            >>> # use different filters on the MuTypes returned for a given
            >>> # MuTree based on mutation type and mutation level
            >>> mtree.subtypes(sub_levels=['Gene'])
                {MuType({('Gene', 'TP53'): None}),
                 MuType({('Gene', 'TTN'): None})}
            >>> mtree.subtypes(sub_levels=['Gene', 'Type'])
                {MuType({('Gene', 'TP53'): {('Type', 'Point'): None}}),
                 MuType({('Gene', 'TP53'): {('Type', 'Frame'): None}}),
                 MuType({('Gene', 'TTN'): {('Type', 'Point'): None}})}
            >>> mtree.subtypes(mtype=MuType({('Gene', 'TTN'): None}),
            >>>               sub_levels=['Gene', 'Type'])
                {MuType({('Gene', 'TTN'): {('Type', 'Point'): None}})}

        """
        sub_mtypes = set()

        # gets default values for filtering arguments
        if mtype is None:
            mtype = MuType(self.allkey())
        if sub_levels is None:
            sub_levels = self.get_levels()

        # finds the branches at the current mutation level that are a subset
        # of the given mutation type and have the minimum number of samples
<<<<<<< HEAD
        for (nm, branch), (_, btype) in filter(
                lambda x: x[0][0] == x[1][0] and len(x[0][1]) >= min_size,
                product(self, mtype)
                ):

            # returns the current branch if we are at one of the given
            # mutation levels or at a leaf branch...
            if self.mut_level in sub_levels or branch is None:
                sub_mtypes.update(
                    {MuType({(self.mut_level, nm): None})})

            # ...otherwise, recurses into the children of the current
            # branch that have at least one of the given levels
            if (isinstance(branch, MuTree)
                    and set(sub_levels) & set(branch.get_levels())):
                sub_mtypes |= set(
                    MuType({(self.mut_level, nm): sub_mtype})
                    for sub_mtype in branch.subtypes(
                        btype, sub_levels, min_size)
                    )
=======
        if self.mut_level in sub_levels:
            for (nm, branch), (_, btype) in filter(
                    lambda x: x[0][0] == x[1][0] and len(x[0][1]) >= min_size,
                    product(self, mtype)):

                # returns the current branch if we are at one of the given
                # mutation levels
                sub_mtypes.update({MuType({(self.mut_level, nm): None})})

                # ...otherwise, recurses into the children of the current
                # branch that have at least one of the given levels
                if (isinstance(branch, MuTree)
                        and set(sub_levels) & set(branch.get_levels())):
                
                    sub_mtypes |= set(
                        MuType({(self.mut_level, nm): rec_mtype})
                        for rec_mtype in branch.subtypes(
                            btype, sub_levels, min_size)
                        )

        else:
            recurse_mtypes = reduce(
                lambda x, y: x | y,
                [branch.subtypes(btype, sub_levels, min_size=1)
                 for (nm, branch), (_, btype) in filter(
                     lambda x: x[0][0] == x[1][0], product(self, mtype))]
                )

            sub_mtypes |= set(filter(
                lambda x: len(x.get_samples(self)) >= min_size,
                recurse_mtypes
                ))
>>>>>>> fdad1f34

        return sub_mtypes

    def combtypes(self,
                  mtype=None, sub_levels=None,
                  min_size=1, comb_sizes=(1, 2)):
        """Gets all MuTypes that combine multiple branches of the tree.

        Args:
            mtype (MuType), optional
                A set of mutations of which the returned MuTypes must be a
                subset. The default is to use all MuTypes within this MuTree.
            sub_levels (list of str), optional
                The levels of the leaf nodes of the returned MuTypes. The
                default is to use all levels of the MuTree.
            min_size (int), optional
                The minimum number of samples in each returned MuType. The
                default is not to do filtering based on MuType sample count.
            comb_sizes (list of int), optional
                The number of branches that each returned MyType can combine.
                The default is to consider combinations of up to two branches.

        Returns:
            comb_mtypes (set of MuType)

        Examples:
            >>> # get all possible MuTypes that combine three branches
            >>> mtree = MuTree(...)
            >>> mtree.combtypes(comb_sizes=(3,))
            >>>
            >>> # get all possible MuTypes that combine two 'Type' branches
            >>> # that have at least twenty samples in this tree
            >>> mtree.combtypes(min_size=20, sub_levels=['Type'])

        """
        comb_mtypes = set()
        all_subs = self.subtypes(mtype, sub_levels)

        for csize in comb_sizes:
            for kc in combn(all_subs, csize):
                new_set = reduce(lambda x, y: x | y, kc)

                if len(new_set.get_samples(self)) >= min_size:
                    comb_mtypes |= {new_set}

        return comb_mtypes

    def treetypes(self, mtype=None, sub_levels=None, min_size=1):
        """Get all MuTypes that combine any number of sub-branches
           of a mutation level.

        """
        tree_mtypes = set()

        if mtype is None:
            mtype = MuType(self.allkey())
        if sub_levels is None:
            sub_levels = self.get_levels()

        if self.mut_level in sub_levels:
            if len(self._child) > 1 or (len(self._child) == 1
                                        and self.mut_level == sub_levels[0]):

                tree_mtypes |= self.combtypes(
                    mtype=mtype, sub_levels=[self.mut_level],
                    comb_sizes=range(1, max(2, len(self._child))),
                    min_size=min_size
                    )

            for (nm, branch), (_, btype) in filter(
                    lambda x: x[0][0] == x[1][0] and len(x[0][1]) > min_size,
                    product(self, mtype)
                    ):

                if (isinstance(branch, MuTree)
                        and set(sub_levels) & set(branch.get_levels())):
                    tree_mtypes |= set(
                        MuType({(self.mut_level, nm): tree_mtype})
                        for tree_mtype in branch.treetypes(
                            btype, sub_levels, min_size)
                        )

        else:
            tree_mtypes |= reduce(
                lambda x,y: x | y,
                [branch.treetypes(btype, sub_levels, min_size)
                 for (nm, branch), (lbl, btype) in product(self, mtype)
                 if (isinstance(branch, MuTree)
                     and nm == lbl and len(branch) > min_size
                     and set(sub_levels) & set(branch.get_levels()))],
                set()
                )

        return tree_mtypes

    def status(self, samples, mtype=None):
        """Finds if each sample has a mutation of this type in the tree.

        Args:
            samples (list): Which samples' mutation status is to be retrieved.

            mtype (MuType), optional:
                A set of mutations whose membership we want to test.
                The default is to check against any mutation
                contained in the tree.

        Returns
        -------
        S : list of bools
            For each input sample, whether or not it has a mutation in the
            given set.
        """
        if mtype is None:
            mtype = MuType(self.allkey())
        samp_list = mtype.get_samples(self)

        return np.array([s in samp_list for s in samples])


class MuType(object):
    """A particular type of mutation defined by annotation properties.

    A class corresponding to a subset of mutations defined through a hierarchy
    of properties. Used in conjunction with the above MuTree class to
    represent and navigate the space of possible mutation subsets.

    MuTypes are defined through a set key, which is a recursively structured
    dictionary of annotation property values of the form
        {(Level, Sub-Type1): (None or set_key), (Level, Sub-Type1): ...}

    Each item in the set key dictionary denotes a annotation property value
    contained within this mutation type. The key of an item is a 2-tuple
    with the first entry being a annotation hierarchy level (eg. 'Gene',
    'Form', 'Exon', etc.) and the second entry being a type or tuple of types
    available at this level (eg. 'KRAS', ('Missense_Mutation', 'Silent'),
    ('3/23', '6/13', '4/201'). The value of item can either be None, which
    means the mutation subtype contains all possible mutations with this
    property, or a set key to denote further subsetting of mutation types at
    more specific annotation property levels.

    All combinations of mutation subtypes within a MuType are defined as
    unions, that is, a MuType represents the abstract set of samples that
    has at least one of the mutation sub-types contained within it, as opposed
    to all of them.

    Arguments:
        set_key (dict): Defines the mutation sub-types included in this set.

    Attributes:
        cur_level (str): The mutation property level at the head of this set.

    Examples:
        >>> # mutations of the KRAS gene
        >>> mtype1 = MuType({('Gene', 'KRAS'): None})
        >>>
        >>> # missense mutations of the KRAS gene
        >>> mtype2 = MuType({('Gene', 'KRAS'):
        >>>             {('Form', 'Missense_Mutation'): None}})
        >>>
        >>> # mutations of the BRAF or RB1 genes
        >>> mtype3 = MuType({('Gene', ('BRAF', 'RB1')): None})
        >>>
        >>> # frameshift mutations of the BRAF or RB1 genes and nonsense
        >>> # mutations of the TP53 gene occuring on its 8th exon
        >>> mtype4 = MuType({('Gene', ('BRAF', 'RB1')):
        >>>                     {('Type', 'Frame_Shift'): None},
        >>>                 {('Gene', 'TP53'):
        >>>                     {('Form', 'Nonsense_Mutation'):
        >>>                         {('Exon', '8/33'): None}}})

    """

    def __init__(self, set_key):
        level = set(k for k, _ in set_key.keys())

        # gets the property hierarchy level of this mutation type after making
        # sure the set key is properly specified
        if len(level) > 1:
            raise ValueError("Improperly defined set key with multiple"
                             "mutation levels!")

        elif len(level) == 0:
            self.cur_level = None
        else:
            self.cur_level = tuple(level)[0]

        # gets the subsets of mutations defined at this level, and
        # their further subdivisions if they exist
        membs = [(k,) if isinstance(k, str) else k for _, k in set_key.keys()]
        children = {
            tuple(i for i in k):
            (ch if ch is None or isinstance(ch, MuType) else MuType(ch))
            for k, ch in zip(membs, set_key.values())
            }

        # merges subsets at this level if their children are the same:
        #   missense:None, frameshift:None => (missense,frameshift):None
        # or if they have the same keys:
        #   (missense, splice):M1, missense:M2, splice:M2
        #    => (missense, splice):(M1, M2)
        uniq_ch = set(children.values())
        uniq_vals = tuple((frozenset(i for j in
                                     [k for k, v in children.items()
                                      if v == ch] for i in j), ch)
                          for ch in uniq_ch)

        # adds the children nodes of this MuTree
        self._child = {}
        for val, ch in uniq_vals:

            if val in self._child:
                if ch is None or self._child[val] is None:
                    self._child[val] = None
                else:
                    self._child[val] |= ch

            else:
                self._child[val] = ch

    def __iter__(self):
        """Returns an expanded representation of the set structure."""
        return iter(sorted(
            [(l, v) for k, v in self._child.items() for l in k],
            key=lambda x: x[0]
            ))

    def __eq__(self, other):
        """Two MuTypes are equal if and only if they have the same set
           of children MuTypes for the same subsets."""

        # if one of the two objects is not a MuType they are not equal
        if isinstance(self, MuType) ^ isinstance(other, MuType):
            eq = False

        # MuTypes for different mutation levels are not equal
        elif self.cur_level != other.cur_level:
            eq = False

        # MuTypes with the same mutation levels are equal if and only if
        # they have the same mutation subtypes for the same level entries
        else:
            eq = (self._child == other._child)

        return eq

    def __repr__(self):
        """Shows the hierarchy of mutation properties contained
           within the MuType."""
        new_str = ''

        for k, v in self:
            if isinstance(k, str):
                new_str += self.cur_level + ' IS ' + k
            else:
                new_str += (self.cur_level + ' IS '
                            + reduce(lambda x, y: x + ' OR ' + y, k))

            if v is not None:
                new_str += ' AND ' + repr(v)
            new_str += ' OR '

        return gsub(' OR $', '', new_str)

    def __str__(self):
        """Gets a condensed label for the MuType."""
        new_str = ''

        for k, v in self:
            if v is None:
                new_str = new_str + k
            else:
                new_str = new_str + k + '-' + str(v)
            new_str = new_str + ', '

        return gsub(', $', '', new_str)

    def is_empty(self):
        """Checks if this MuType corresponds to the null mutation set."""
        return self._child == {}

    def __or__(self, other):
        """Returns the union of two MuTypes."""
        if not isinstance(other, MuType):
            return NotImplemented

        new_key = {}
        self_dict = dict(self)
        other_dict = dict(other)

        if self.cur_level == other.cur_level:
            for k in (self_dict.keys() - other_dict.keys()):
                new_key.update({(self.cur_level, k): self_dict[k]})
            for k in (other_dict.keys() - self_dict.keys()):
                new_key.update({(self.cur_level, k): other_dict[k]})

            for k in (self_dict.keys() & other_dict.keys()):
                if (self_dict[k] is None) or (other_dict[k] is None):
                    new_key.update({(self.cur_level, k): None})
                else:
                    new_key.update({
                        (self.cur_level, k): self_dict[k] | other_dict[k]})

        else:
            raise ValueError(
                "Cannot take the union of two MuTypes with "
                "mismatching mutation levels {} and {}!".format(
                    self.cur_level, other.cur_level)
                )

        return MuType(new_key)

    def __and__(self, other):
        """Finds the intersection of two MuTypes."""
        if not isinstance(other, MuType):
            return NotImplemented

        if self.cur_level == other.cur_level:
            self_dict = dict(self)
            other_dict = dict(other)

            new_key = {}
            for k in self_dict.keys() & other_dict.keys():

                if self_dict[k] is None:
                    new_key.update({(self.cur_level, k): other_dict[k]})

                elif other_dict[k] is None:
                    new_key.update({(self.cur_level, k): self_dict[k]})

                else:
                    new_ch = self_dict[k] & other_dict[k]

                    if not new_ch.is_empty():
                        new_key.update({(self.cur_level, k): new_ch})

        else:
            raise ValueError(
                "Cannot take the intersection of two MuTypes with "
                "mismatching mutation levels {} and {}!".format(
                    self.cur_level, other.cur_level)
                )

        return MuType(new_key)

    def __lt__(self, other):
        """Defines a sort order for MuTypes."""
        if not isinstance(other, MuType):
            return NotImplemented

        # if two MuTypes have the same mutation level, we compare how many
        # mutation entries each of them have
        if self.cur_level == other.cur_level:
            self_dict = dict(self)
            other_dict = dict(other)
       
            # if they both have the same number of entries, we compare the
            # entries themselves, which are sorted in __iter__ so that
            # pairwise invariance is ensured
            if len(self_dict) == len(other_dict):
                self_keys = self_dict.keys()
                other_keys = other_dict.keys()

                # if they have the same entries, we compare each pair of
                # entries' mutation sub-types
                if self_keys == other_keys:
                    for (_, v), (_, w) in zip(self, other):
                        if v != w:

                            # for the first pair of subtypes that are not
                            # equal (always the same pair because entries
                            # are sorted), we recursively compare the pair
                            if v is None:
                                return True
                            elif w is None:
                                return False
                            else:
                                return v < w

                    # if all sub-types are equal, the two MuTypes are equal
                    return False

                # MuTypes with different entries are sorted according to the
                # order defined by the sorted lists corresponding to the
                # entries
                else:
                    return self_keys < other_keys

            # MuTypes with fewer mutation entries are sorted above
            else:
                return len(self_dict) < len(other_dict)

        # MuTypes with different mutation levels are sorted according to the
        # order defined by the strings corresponding to the entries
        else:
            return self.cur_level < other.cur_level

<<<<<<< HEAD
    def __contains__(self, other):
=======
    def is_supertype(self, other):
>>>>>>> fdad1f34
        """Checks if one MuType is a subset of the other."""
        if not isinstance(other, MuType):
            return NotImplemented

        self_dict = dict(self)
        other_dict = dict(other)

        if self.cur_level == other.cur_level:
            if self_dict.keys() >= other_dict.keys():

                for k in (self_dict.keys() & other_dict.keys()):
                    if self_dict[k] is not None:

                        if other_dict[k] is None:
                            return False
                        elif not self_dict[k].is_supertype(other_dict[k]):
                            return False
<<<<<<< HEAD
                                
=======

>>>>>>> fdad1f34
            else:
                return False

        else:
            return False

        return True

    def __sub__(self, other):
        """Subtracts one MuType from another."""
        if not isinstance(other, MuType):
            return NotImplemented

        new_key = {}
        self_dict = dict(self)
        other_dict = dict(other)

        if self.cur_level == other.cur_level:
            for k in self_dict.keys():
                if k in other_dict:
                    if other_dict[k] is not None:
                        if self_dict[k] is not None:
                            sub_val = self_dict[k] - other_dict[k]
                            if sub_val is not None:
                                new_key.update({(self.cur_level, k): sub_val})
                        else:
                            new_key.update(
                                {(self.cur_level, k): self_dict[k]})
                else:
                    new_key.update({(self.cur_level, k): self_dict[k]})

        else:
            raise ValueError("Cannot subtract MuType with mutation level "
                                 + other.cur_level + " from MuType with "
                                 + "mutation level " + self.cur_level + "!")

        if new_key:
            return MuType(new_key)
        else:
            return None

    def __hash__(self):
        """MuType hashes are defined in an analagous fashion to those of
           tuples, see for instance http://effbot.org/zone/python-hash.htm"""
        value = 0x163125

        for k, v in self:
            value += eval(hex((int(value) * 1000007) & 0xFFFFFFFF)[:-1])
            value ^= hash(k) ^ hash(v)
            value ^= len(self._child)

        if value == -1:
            value = -2

        return value

    def get_levels(self):
        """Gets all the levels present in this type and its children."""
        levels = {self.cur_level}

        for _, v in self:
            if isinstance(v, MuType):
                levels |= set(v.get_levels())

        return levels

    def get_samples(self, mtree):
        """Gets the samples contained in branch(es) of a MuTree.

        Args:
            mtree (MuTree): A hierarchy of mutations present in samples.

        Returns:
            samps (set): The samples in the MuTree that have the mutation(s)
                         specified by this MuType.
                         .
        """
        if not isinstance(mtree, MuTree):
            raise TypeError("Can't retrieve samples from something that is "
                            "not a MuTree!")

        # if this MuType has the same mutation level as the MuTree...
        samps = set()
        if self.cur_level == mtree.mut_level:

            # ...find the mutation entries in the MuTree that match the
            # mutation entries in the MuType
            for (nm, mut), (k, v) in product(mtree, self):
                if k == nm:
                    
                    if isinstance(mut, frozenset):
                            samps |= mut
                    elif isinstance(mut, MuTree):
                        if v is None:
                            samps |= mut.get_samples()
                        else:
                            samps |= v.get_samples(mut)
                    else:
                        raise ValueError("get_samples error!")

        else:
            for _, mut in mtree:
                if (isinstance(mut, MuTree)
                        and mut.get_levels() & self.get_levels()):
                    samps |= self.get_samples(mut)

        return samps

    def invert(self, mtree):
        """Returns the mutation types not included in this set of types that
           are also in the given tree.
        """
        new_key = {}

        for k in (set(mtree.child.keys()) - set(self_ch.keys())):
            new_key[(self.cur_level, k)] = None

        for k in (set(mtree.child.keys()) & set(self_ch.keys())):
            if self_ch[k] is not None and isinstance(mtree.child[k], MuTree):
                new_key[(self.cur_level, k)] = self_ch[k].invert(
                    mtree.child[k])

        return MuType(new_key)

    def subkeys(self):
        """Gets all of the possible subsets of this MuType that contain
           exactly one of the leaf properties."""
        mkeys = []

        for k, v in list(self._child.items()):
            if v is None:
                mkeys += [{(self.cur_level, i): None} for i in k]
            else:
                mkeys += [{(self.cur_level, i): s}
                          for i in k for s in v.subkeys()]

        return mkeys
<|MERGE_RESOLUTION|>--- conflicted
+++ resolved
@@ -663,28 +663,6 @@
 
         # finds the branches at the current mutation level that are a subset
         # of the given mutation type and have the minimum number of samples
-<<<<<<< HEAD
-        for (nm, branch), (_, btype) in filter(
-                lambda x: x[0][0] == x[1][0] and len(x[0][1]) >= min_size,
-                product(self, mtype)
-                ):
-
-            # returns the current branch if we are at one of the given
-            # mutation levels or at a leaf branch...
-            if self.mut_level in sub_levels or branch is None:
-                sub_mtypes.update(
-                    {MuType({(self.mut_level, nm): None})})
-
-            # ...otherwise, recurses into the children of the current
-            # branch that have at least one of the given levels
-            if (isinstance(branch, MuTree)
-                    and set(sub_levels) & set(branch.get_levels())):
-                sub_mtypes |= set(
-                    MuType({(self.mut_level, nm): sub_mtype})
-                    for sub_mtype in branch.subtypes(
-                        btype, sub_levels, min_size)
-                    )
-=======
         if self.mut_level in sub_levels:
             for (nm, branch), (_, btype) in filter(
                     lambda x: x[0][0] == x[1][0] and len(x[0][1]) >= min_size,
@@ -717,7 +695,6 @@
                 lambda x: len(x.get_samples(self)) >= min_size,
                 recurse_mtypes
                 ))
->>>>>>> fdad1f34
 
         return sub_mtypes
 
@@ -1114,11 +1091,7 @@
         else:
             return self.cur_level < other.cur_level
 
-<<<<<<< HEAD
-    def __contains__(self, other):
-=======
     def is_supertype(self, other):
->>>>>>> fdad1f34
         """Checks if one MuType is a subset of the other."""
         if not isinstance(other, MuType):
             return NotImplemented
@@ -1136,11 +1109,7 @@
                             return False
                         elif not self_dict[k].is_supertype(other_dict[k]):
                             return False
-<<<<<<< HEAD
-                                
-=======
-
->>>>>>> fdad1f34
+
             else:
                 return False
 
