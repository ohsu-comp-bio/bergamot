--- conflicted
+++ resolved
@@ -19,8 +19,6 @@
 from .drugs import get_expr_ioria, get_drug_ioria, get_drug_bmeg
 
 import numpy as np
-import pandas as pd
-
 from scipy.stats import fisher_exact
 import random
 
@@ -63,18 +61,10 @@
 
         # get samples and genes from the specified cohort as specified
         if use_test:
-<<<<<<< HEAD
-            samps = self.test_samps_.copy()
-            genes = set(self.test_expr_.columns)
-        else:
-            samps = self.train_samps_.copy()
-            genes = set(self.train_expr_.columns)
-=======
             samps = self.test_samps.copy()
         else:
             samps = self.train_samps.copy()
         genes = self.genes.copy()
->>>>>>> b3bde233
 
         # remove samples and/or genes as necessary
         if include_samps is not None:
@@ -185,12 +175,7 @@
 
         # gets set of samples shared across expression and mutation datasets,
         # subsets these datasets to use only these samples
-<<<<<<< HEAD
-        self.samples = frozenset(variants['Sample']) & frozenset(expr.index)
-        expr = expr.loc[self.samples, :]
-=======
         use_samples = set(variants['Sample']) & set(expr.index)
->>>>>>> b3bde233
         variants = variants.loc[variants['Gene'].isin(mut_genes), :]
 
         # gets annotation data for the genes whose mutations
@@ -212,18 +197,10 @@
                 )
             test_samps = use_samples - train_samps
 
-<<<<<<< HEAD
-            self.test_expr_ = expr.loc[self.test_samps_, :]
-            self.test_mut_ = MuTree(
-                muts=variants.loc[
-                     variants['Sample'].isin(self.test_samps_), :],
-                levels=mut_levels)
-=======
             self.test_mut = MuTree(
                 muts=variants.loc[variants['Sample'].isin(test_samps), :],
                 levels=mut_levels
                 )
->>>>>>> b3bde233
 
         else:
             train_samps = use_samples
@@ -433,8 +410,8 @@
         use_samples = set(cell_expr.index) & set(drug_resp.index)
 
         # discards data for cell lines which are not in samples set
-        cell_expr = cell_expr.loc[use_samples,:]
-        drug_resp = drug_resp.loc[use_samples,:]
+        cell_expr = cell_expr.loc[use_samples, :]
+        drug_resp = drug_resp.loc[use_samples, :]
 
         # TODO: query bmeg for annotation data on each drug (def in drugs.py),
         # set as attribute
