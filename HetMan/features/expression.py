
"""Loading and processing expression datasets.

This module contains functions for retrieving RNA-seq expression data
and processing it into formats suitable for use in machine learning pipelines.

Author: Michal Grzadkowski <grzadkow@ohsu.edu>

"""

from .utils import choose_bmeg_server

import numpy as np
import pandas as pd

import os
import glob

import tarfile
from io import BytesIO

import json
from ophion import Ophion


def log_norm_expr(expr):
    """Log-normalizes expression data.

    Puts a matrix of RNA-seq expression values into log-space after adding
    a constant derived from the smallest non-zero value.

    Args:
        expr (:obj:`np.array` of :obj:`float`,
              shape = [n_samples, n_features])

    Returns:
        norm_expr (:obj:`np.array` of :obj:`float`,
                   shape = [n_samples, n_features])

    Examples:
        >>> norm_expr = log_norm_expr(np.array([[1.0, 0], [2.0, 8.0]]))
        >>> print(norm_expr)
                [[ 0.5849625 , -1.],
                 [ 1.32192809,  3.08746284]]

    """
    log_add = np.nanmin(expr[expr > 0]) * 0.5
    norm_expr = np.log2(expr + log_add)

    return norm_expr


def get_expr_bmeg(cohort):
    """Loads RNA-seq gene-level expression data from BMEG.

    Args:
        cohort (str): The name of an individualCohort vertex in BMEG.

    Returns:
        expr_data (:obj:`pd.DataFrame`, shape = [n_samps, n_genes])

    Examples:
        >>> expr_data = get_expr_bmeg('TCGA-BRCA')
        >>> expr_data = get_expr_bmeg('TCGA-PCPG')

    """
    oph = Ophion(choose_bmeg_server(verbose=True))
    expr_list = {}

    # TODO: filter on gene chromosome when BMEG is updated
    expr_query = ('oph.query().has("gid", "project:" + cohort)'
                  '.outgoing("hasMember").incoming("biosampleOfIndividual")'
                  '.mark("sample").incoming("expressionForSample")'
                  '.mark("expression").select(["sample", "expression"])')
    samp_count = eval(expr_query).count().execute()[0]

    # ensures BMEG is running
    if not samp_count.isnumeric():
        raise IOError("BMEG could not process query, returned error:\n"
                      + samp_count)

    # ensures the query returns data
    if samp_count == '0':
        raise ValueError("No samples found in BMEG for cohort "
                         + cohort + " !")

    # parses expression data and loads it into a list
    for qr in eval(expr_query).execute():
        dt = json.loads(qr)
        if ('expression' in dt and 'properties' in dt['expression']
                and 'serializedExpressions'
                in dt['expression']['properties']):
            expr_list[dt['sample']['gid']] = json.loads(
                dt['expression']['properties']['serializedExpressions'])

    # creates a sample x expression matrix and normalizes it
    expr_mat = pd.DataFrame(expr_list).transpose().fillna(0.0)
    gene_set = expr_mat.columns
    expr_mat.index = [x[-1] for x in expr_mat.index.str.split(':')]
    expr_data = log_norm_expr(expr_mat.loc[:, gene_set])

    return expr_data


def get_expr_firehose(cohort, data_dir):
    """Loads RNA-seq gene-level expression data downloaded from Firehose.

    Args:
        cohort (str): The name of a TCGA cohort available in Broad Firehose.
        data_dir (str): The local directory where the Firehose data was
                        downloaded.

    Returns:
        expr_data (:obj:`pd.DataFrame`, shape = [n_samps, n_genes])

    Examples:
        >>> expr_data = get_expr_bmeg(
        >>>     'BRCA', '/home/users/grzadkow/compbio/input-data/firehose')
        >>> expr_data = get_expr_bmeg('SKCM', '../firehose')

    """

    # finds the tarballs containing expression data for the given cohort in
    # the given data directory
    expr_tars = glob.glob(os.path.join(
        data_dir, "stddata__2016_01_28", cohort, "20160128",
        ("*.Merge_rnaseqv2__illuminahiseq_rnaseqv2__unc_edu__Level_3__"
         "RSEM_genes_normalized__data.Level_3.2016012800.0.0.tar.gz")
        ))

    # ensures only one tarball matches the file name pattern
    if len(expr_tars) > 1:
        raise IOError("Multiple normalized gene expression tarballs found "
                      "for cohort {} in directory {} !".format(
                          cohort, data_dir))

    elif len(expr_tars) == 0:
        raise IOError("No normalized gene expression tarballs found "
                      "for cohort {} in directory {} !".format(
                          cohort, data_dir))

    # opens the tarball and locates the expression data within it
    expr_tar = tarfile.open(expr_tars[0])
    expr_indx = [i for i, memb in enumerate(expr_tar.getmembers())
                 if 'data.txt' in memb.get_info()['name']]
  
    # ensures only one file in the tarball contains expression data
    if len(expr_indx) == 0:
        raise IOError("No expression files found in the tarball!")
    elif len(expr_indx) > 1:
        raise IOError("Multiple expression files found in the tarball!")

    expr_fl = expr_tar.extractfile(expr_tar.getmembers()[expr_indx[0]])
    expr_data = pd.read_csv(BytesIO(expr_fl.read()),
                            sep='\t', skiprows=[1], index_col=0,
                            engine='python')
    expr_data = log_norm_expr(expr_data.transpose().fillna(0.0))

    expr_data.columns = [gn.split('|')[0] if isinstance(gn, str) else gn
                         for gn in expr_data.columns]
    expr_data = expr_data.iloc[:, expr_data.columns != '?']
    expr_data.index = ["-".join(x[:4])
                       for x in expr_data.index.str.split('-')]

    return expr_data


<<<<<<< HEAD
def get_expr_cptac(syn, cohort):
    """Get the CPTAC RNAseq data used in the DREAM proteogenomics challenge.

    Args:
        syn (synapseclient.Synapse): A logged-into Synapse instance.
        cohort (str): A TCGA cohort included in the challenge.

    Examples:
        >>> import synapseclient
        >>> syn = synapseclient.Synapse()
        >>>
        >>> syn.cache.cache_root_dir = (
        >>>     '/home/exacloud/lustre1/'
        >>>     'share_your_data_here/precepts/synapse'
        >>>     )
        >>> syn.login()
        >>>
        >>> get_expr_cptac(syn, "BRCA")
        >>> get_expr_cptac(syn, "OV")

    """

    syn_ids = {'BRCA': '11328694',
               'OV': '10535396'}

    expr_data = pd.read_csv(syn.get("syn{}".format(syn_ids[cohort])).path,
                            sep='\t', index_col=0).transpose()
=======
def get_expr_icgc(cohort, data_dir):
    """Loads RNA-seq gene-level expression data downloaded from ICGC.

    Args:
        cohort (str): The name of an ICGC downloaded locally.
        data_dir (str): The local directory where the ICGC data has
                        been downloaded.

    Returns:
        expr_data (:obj:`pd.DataFrame`, shape = [n_samps, n_genes])

    Examples:
        >>> expr_data = get_expr_icgc(
        >>>     'PACA-AU',
        >>>     '/home/exacloud/lustre1/share_your_data_here/precepts/ICGC'
        >>>     )
        >>> expr_data = get_expr_icgc('LIRI-JP', '../ICGC-cohorts')

    """

    expr_file = os.path.join(data_dir, cohort, 'exp_seq.tsv.gz')
    expr_df = pd.read_csv(expr_file, sep='\t')
    expr_data = expr_df.pivot(index='icgc_sample_id', columns='gene_id',
                              values='normalized_read_count')
>>>>>>> 23f7946e

    return expr_data
<|MERGE_RESOLUTION|>--- conflicted
+++ resolved
@@ -165,7 +165,6 @@
     return expr_data
 
 
-<<<<<<< HEAD
 def get_expr_cptac(syn, cohort):
     """Get the CPTAC RNAseq data used in the DREAM proteogenomics challenge.
 
@@ -193,7 +192,10 @@
 
     expr_data = pd.read_csv(syn.get("syn{}".format(syn_ids[cohort])).path,
                             sep='\t', index_col=0).transpose()
-=======
+
+    return expr_data
+
+
 def get_expr_icgc(cohort, data_dir):
     """Loads RNA-seq gene-level expression data downloaded from ICGC.
 
@@ -218,6 +220,5 @@
     expr_df = pd.read_csv(expr_file, sep='\t')
     expr_data = expr_df.pivot(index='icgc_sample_id', columns='gene_id',
                               values='normalized_read_count')
->>>>>>> 23f7946e
-
-    return expr_data
+
+    return expr_data
