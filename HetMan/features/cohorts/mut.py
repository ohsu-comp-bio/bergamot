
"""Consolidating -omic datasets for the prediction of mutations and CNAs.

Authors: Michal Grzadkowski <grzadkow@ohsu.edu>

"""

from .base import *
from ..pathways import *
from ..variants import MuType, MuTree

import numpy as np
import pandas as pd
from itertools import cycle


class BaseMutationCohort(PresenceCohort, UniCohort):
    """An expression dataset used to predict genes' mutations (variants).

    Args:
        expr (:obj:`pd.DataFrame`, shape = [n_samps, n_features])
        variants (:obj:`pd.DataFrame`, shape = [n_variants, ])
        feat_annot (dict): Annotation of the features in the expression data.
        mut_genes (:obj:`list` of :obj:`str`, optional)
            Which genes' variants to include.
        mut_levels (:obj:`list` of :obj:`str`, optional)
            What variant annotation levels to consider.
        cv_prop (float): Proportion of samples to use for cross-validation.
        cv_seed (int): The random seed to use for cross-validation sampling.

    Attributes:
        path (dict): Pathway Commons neighbourhood for the mutation genes.
        train_mut (.variants.MuTree): Training cohort mutations.
        test_mut (.variants.MuTree): Testing cohort mutations.

    """

    def __init__(self,
                 expr, variants, matched_samps, feat_annot,
                 mut_genes=None, mut_levels=('Gene', 'Form'), top_genes=100,
                 samp_cutoff=None, cv_prop=2.0/3, cv_seed=None):

        # gets the set of samples shared across the expression and mutation
        # data that are also primary tumour samples
        use_samples = [samp for samp, _ in matched_samps]
        expr_samps = [samp for (_, (samp, _)) in matched_samps]
        var_samps = [samp for (_, (_, samp)) in matched_samps]

        # gets the subset of expression data corresponding to the shared
        # samples and annotated genes, renames expression samples to the
        # shared sample names
        expr = expr.loc[expr_samps, feat_annot.keys()]
        expr.index = [use_samples[expr_samps.index(samp)]
                      for samp in expr.index]

<<<<<<< HEAD
        if mut_genes is None:
            self.path = None
=======
        elif expr_source == 'toil':
            expr_mat = get_expr_toil(cohort, coh_args['data_dir'])
            expr = np.transpose(expr_mat.fillna(expr_mat.min().min()))

            tx_file = ('../input-data/toil/'
                       'gencode.v23.annotation.transcript.probemap.gz')
            tx_annot = pd.read_csv(tx_file, sep='\t', index_col=0)

            expr.columns = pd.MultiIndex.from_arrays(
                [tx_annot.loc[expr.columns, 'gene'], expr.columns],
                names=['Gene', 'Transcript']
                )
            expr.sort_index(axis=1, level=['Gene'], inplace=True)

        else:
            raise ValueError("Unrecognized source of expression data!")
>>>>>>> 6792bc6d

            variants = variants.loc[variants['Sample'].isin(var_samps), :]
            var_df = variants.loc[
                ~variants['Form'].isin(
                    ['HomDel', 'HetDel', 'HetGain', 'HomGain']),
                :]

            gn_counts = var_df.groupby(by='Gene').Sample.nunique()
            gn_counts = gn_counts.loc[feat_annot.keys()]

            if samp_cutoff is None:
                gn_counts = gn_counts.sort_values(ascending=False)
                cutoff_mask = ([True] * min(top_genes, len(gn_counts))
                               + [False] * max(len(gn_counts) - top_genes, 0))

            elif isinstance(samp_cutoff, int):
                cutoff_mask = gn_counts >= samp_cutoff

            elif isinstance(samp_cutoff, float):
                cutoff_mask = gn_counts >= samp_cutoff * len(use_samples)

            elif hasattr(samp_cutoff, '__getitem__'):
                if isinstance(samp_cutoff[0], int):
                    cutoff_mask = ((samp_cutoff[0] <= gn_counts)
                                   & (samp_cutoff[1] >= gn_counts))

<<<<<<< HEAD
                elif isinstance(samp_cutoff[0], float):
                    cutoff_mask = (
                            (samp_cutoff[0] * len(use_samples) <= gn_counts)
                            & (samp_cutoff[1] * len(use_samples) >= gn_counts)
                        )
=======
        # gets the set of samples shared across the expression and mutation
        # data that are also primary tumour samples
        matched_samps = match_tcga_samples(expr.index, variants['Sample'])
        use_samples = [samp for samp, _ in matched_samps]

        if 'samples_use' in coh_args:
            use_samples = [samp for samp in use_samples
                           if samp in coh_args['samples_use']]
            matched_samps = [(samp, _) for samp, _ in matched_samps
                             if samp in use_samples]

        expr_samps = [samp for (_, (samp, _)) in matched_samps]
        var_samps = [samp for (_, (_, samp)) in matched_samps]
>>>>>>> 6792bc6d

            else:
                raise ValueError("Unrecognized `samp_cutoff` argument!")

            gn_counts = gn_counts[cutoff_mask]
            variants = variants.loc[variants['Gene'].isin(gn_counts.index), :]

        else:
            self.path = get_gene_neighbourhood(mut_genes)
            variants = variants.loc[variants['Gene'].isin(mut_genes)
                                    & variants['Sample'].isin(var_samps), :]

        new_samps = [use_samples[var_samps.index(samp)]
                     for samp in variants['Sample']]
        variants = variants.drop(labels=['Sample'], axis="columns",
                                 inplace=False)
        variants['Sample'] = new_samps

        # filters out genes that have both low levels of expression and low
        # variance of expression
        expr_mean = np.mean(expr)
        expr_var = np.var(expr)
        expr = expr.loc[:, ((expr_mean > np.percentile(expr_mean, 5))
                            | (expr_var > np.percentile(expr_var, 5)))]

        # gets subset of samples to use for training, and split the expression
        # and variant datasets accordingly into training/testing cohorts
        train_samps, test_samps = self.split_samples(
            cv_seed, cv_prop, use_samples)

        # if the cohort is to have a testing cohort, build the tree with info
        # on which testing samples have which types of mutations
        if test_samps:
            self.test_mut = MuTree(
                muts=variants.loc[variants['Sample'].isin(test_samps), :],
                levels=mut_levels
                )

        else:
            test_samps = None

        # likewise, build a representation of mutation types across
        # training cohort samples
        self.train_mut = MuTree(
            muts=variants.loc[variants['Sample'].isin(train_samps), :],
            levels=mut_levels
            )

        self.mut_genes = mut_genes
        self.cv_prop = cv_prop

        super().__init__(expr, train_samps, test_samps, cv_seed)

    def train_pheno(self, mtype, samps=None):
        """Gets the mutation status of samples in the training cohort.

        Args:
            mtype (:obj:`MuType` or :obj:`list` of :obj:`MuType`)
                A particular type of mutation or list of types.
            samps (:obj:`list` of :obj:`str`, optional)
                A list of samples, of which those not in the training cohort
                will be ignored. Defaults to using all the training samples.

        Returns:
            stat_list (:obj:`list` of :obj:`bool`)

        """

        # uses all the training samples if no list of samples provided
        if samps is None:
            samps = self.train_samps

        # filters out the provided samples not in the training cohort
        else:
            samps = set(samps) & self.train_samps

        if isinstance(mtype, MuType):
            stat_list = self.train_mut.status(samps, mtype)

        elif isinstance(tuple(mtype)[0], MuType):
            stat_list = [self.train_mut.status(samps, mtp)
                         for mtp in sorted(mtype)]

        else:
            raise TypeError("A VariantCohort accepts only MuTypes or lists "
                            "of MuTypes as training phenotypes!")

        return stat_list

    def test_pheno(self, mtype, samps=None):
        """Gets the mutation status of samples in the testing cohort.

        Args:
            mtype (:obj:`MuType` or :obj:`list` of :obj:`MuType`)
                A particular type of mutation or list of types.
            samps (:obj:`list` of :obj:`str`, optional)
                A list of samples, of which those not in the testing cohort
                will be ignored. Defaults to using all the testing samples.

        Returns:
            stat_list (:obj:`list` of :obj:`bool`)

        """

        # uses all the testing samples if no list of samples provided
        if samps is None:
            samps = self.test_samps

        # filters out the provided samples not in the testing cohort
        else:
            samps = set(samps) & self.test_samps

        if isinstance(mtype, MuType):
            stat_list = self.test_mut.status(samps, mtype)

        elif isinstance(tuple(mtype)[0], MuType):
            stat_list = [self.test_mut.status(samps, mtp)
                         for mtp in sorted(mtype)]

        else:
            raise TypeError("A VariantCohort accepts only MuTypes or lists "
                            "of MuTypes as testing phenotypes!")

        return stat_list


class TransferMutationCohort(PresenceCohort, TransferCohort):
    """Sharing information across multiple cohorts to predict variants."""

    def __init__(self,
                 cohorts, mut_genes, mut_levels=('Gene', 'Form'),
                 expr_sources='BMEG', var_sources='mc3',
                 cv_seed=None, cv_props=2.0/3, **coh_args):

        if isinstance(expr_sources, str):
            expr_sources = [expr_sources]

        if var_sources is None:
            var_sources = expr_sources
        elif isinstance(var_sources, str):
            var_sources = [var_sources]

        if not isinstance(cv_props, list):
            cv_props = [cv_props]

        # loads gene expression data from the given source, log-normalizes it
        # and removes missing values as necessary
        expr = dict()
        for coh, expr_source in zip(cohorts, cycle(expr_sources)):
            if expr_source == 'BMEG':
                expr_mat = get_expr_bmeg(coh)
                expr[coh] = log_norm_expr(
                    expr_mat.fillna(expr_mat.min().min()))

            elif expr_source == 'Firehose':
                expr_mat = get_expr_firehose(coh, coh_args['data_dir'])
                expr[coh] = expr_mat.fillna(expr_mat.min().min())

            else:
                raise ValueError("Unrecognized source of expression data!")

        # loads gene variant data from the given source
        if 'mc3' in var_sources:
            mc3_vars = get_variants_mc3(coh_args['syn'])

        variants = dict()
        for coh, var_source in zip(cohorts, cycle(var_sources)):

            if var_source == 'mc3':
                variants[coh] = mc3_vars.copy()

            elif var_source == 'Firehose':
                variants[coh] = get_variants_firehose(
                    coh, coh_args['data_dir'])

            else:
                raise ValueError("Unrecognized source of variant data!")

        # loads the pathway neighbourhood of the variant genes, as well as
        # annotation data for all genes
        self.path = get_gene_neighbourhood(mut_genes)
        annot = get_gencode()

        # gets the genes for which we have both expression and annotation data
        annot = {coh: {g: a for g, a in annot.items()
                       if a['gene_name'] in expr[coh].columns}
                 for coh in cohorts}
        annot_genes = {coh: [a['gene_name'] for g, a in annot[coh].items()]
                       for coh in cohorts}

        # gets the set of samples shared across the expression and mutation
        # data that are also primary tumour samples
        matched_samps = {
            coh: match_tcga_samples(expr[coh].index, variants[coh]['Sample'])
            for coh in cohorts
            }

        use_samples = {coh: [samp for samp, _ in matched_samps[coh]]
                       for coh in cohorts}
        expr_samps = {coh: [samp for (_, (samp, _)) in matched_samps[coh]]
                      for coh in cohorts}
        var_samps = {coh: [samp for (_, (_, samp)) in matched_samps[coh]]
                     for coh in cohorts}

        # gets the subset of expression data corresponding to the shared
        # samples and annotated genes
        expr = {coh: expr[coh].loc[expr[coh].index.isin(expr_samps[coh]),
                                   annot_genes[coh]]
                for coh in cohorts}

        for coh in cohorts:
            expr[coh].index = [use_samples[coh][expr_samps[coh].index(samp)]
                               for samp in expr[coh].index]

        # gets the subset of variant data for the shared samples with the
        # genes whose mutations we want to consider
        variants = {coh: variants[coh].loc[
                         variants[coh]['Gene'].isin(mut_genes)
                         & variants[coh]['Sample'].isin(var_samps[coh]), :]
                    for coh in cohorts}

        for coh in cohorts:
            variants[coh]['Sample'] = [
                use_samples[coh][var_samps[coh].index(samp)]
                for samp in variants[coh]['Sample']
                ]

        # filters out genes that have both low levels of expression and low
        # variance of expression
        expr_mean = {coh: np.mean(expr[coh]) for coh in cohorts}
        expr_var = {coh: np.var(expr[coh]) for coh in cohorts}
        expr = {coh: expr[coh].loc[
                     :, ((expr_mean[coh] > np.percentile(expr_mean[coh], 5))
                         | (expr_var[coh] > np.percentile(expr_var[coh], 5)))]
                for coh in cohorts}

        # gets annotation data for the genes whose mutations
        # are under consideration
        annot_data = {
            coh: {a['gene_name']: {'ID': g, 'Chr': a['chr'],
                                   'Start': a['Start'], 'End': a['End']}
                  for g, a in annot[coh].items()
                  if a['gene_name'] in mut_genes}
            for coh in cohorts
            }

        self.annot = annot
        self.mut_annot = annot_data

        # gets subset of samples to use for training, and split the expression
        # and variant datasets accordingly into training/testing cohorts
        split_samps = {
            coh: self.split_samples(cv_seed, cv_prop, use_samples[coh])
            for coh, cv_prop in zip(cohorts, cycle(cv_props))
            }

        train_samps = {coh: samps[0] for coh, samps in split_samps.items()}
        test_samps = {coh: samps[1] for coh, samps in split_samps.items()}

        self.train_mut = dict()
        self.test_mut = dict()
        for coh in cohorts:

            if test_samps[coh]:
                self.test_mut[coh] = MuTree(
                    muts=variants[coh].loc[
                         variants[coh]['Sample'].isin(test_samps[coh]), :],
                    levels=mut_levels
                    )

            else:
                test_samps[coh] = None

            self.train_mut[coh] = MuTree(
                muts=variants[coh].loc[
                     variants[coh]['Sample'].isin(train_samps[coh]), :],
                levels=mut_levels
                )

        self.mut_genes = mut_genes
        self.cv_props = cv_props

        super().__init__(expr, train_samps, test_samps,
                         '_'.join(sorted(cohorts)), cv_seed)

    def train_pheno(self, mtype, samps=None):
        if samps is None:
            samps = self.train_samps

        return {coh: self.train_mut[coh].status(samps[coh], mtype)
                for coh in samps}

    def test_pheno(self, mtype, samps=None):
        if samps is None:
            samps = self.test_samps

        return {coh: self.test_mut[coh].status(samps[coh], mtype)
                for coh in samps}<|MERGE_RESOLUTION|>--- conflicted
+++ resolved
@@ -49,31 +49,12 @@
         # gets the subset of expression data corresponding to the shared
         # samples and annotated genes, renames expression samples to the
         # shared sample names
-        expr = expr.loc[expr_samps, feat_annot.keys()]
+        expr = expr.loc[expr_samps, list(feat_annot)]
         expr.index = [use_samples[expr_samps.index(samp)]
                       for samp in expr.index]
 
-<<<<<<< HEAD
         if mut_genes is None:
             self.path = None
-=======
-        elif expr_source == 'toil':
-            expr_mat = get_expr_toil(cohort, coh_args['data_dir'])
-            expr = np.transpose(expr_mat.fillna(expr_mat.min().min()))
-
-            tx_file = ('../input-data/toil/'
-                       'gencode.v23.annotation.transcript.probemap.gz')
-            tx_annot = pd.read_csv(tx_file, sep='\t', index_col=0)
-
-            expr.columns = pd.MultiIndex.from_arrays(
-                [tx_annot.loc[expr.columns, 'gene'], expr.columns],
-                names=['Gene', 'Transcript']
-                )
-            expr.sort_index(axis=1, level=['Gene'], inplace=True)
-
-        else:
-            raise ValueError("Unrecognized source of expression data!")
->>>>>>> 6792bc6d
 
             variants = variants.loc[variants['Sample'].isin(var_samps), :]
             var_df = variants.loc[
@@ -100,27 +81,11 @@
                     cutoff_mask = ((samp_cutoff[0] <= gn_counts)
                                    & (samp_cutoff[1] >= gn_counts))
 
-<<<<<<< HEAD
                 elif isinstance(samp_cutoff[0], float):
                     cutoff_mask = (
                             (samp_cutoff[0] * len(use_samples) <= gn_counts)
                             & (samp_cutoff[1] * len(use_samples) >= gn_counts)
                         )
-=======
-        # gets the set of samples shared across the expression and mutation
-        # data that are also primary tumour samples
-        matched_samps = match_tcga_samples(expr.index, variants['Sample'])
-        use_samples = [samp for samp, _ in matched_samps]
-
-        if 'samples_use' in coh_args:
-            use_samples = [samp for samp in use_samples
-                           if samp in coh_args['samples_use']]
-            matched_samps = [(samp, _) for samp, _ in matched_samps
-                             if samp in use_samples]
-
-        expr_samps = [samp for (_, (samp, _)) in matched_samps]
-        var_samps = [samp for (_, (_, samp)) in matched_samps]
->>>>>>> 6792bc6d
 
             else:
                 raise ValueError("Unrecognized `samp_cutoff` argument!")
