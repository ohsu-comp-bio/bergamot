--- conflicted
+++ resolved
@@ -380,40 +380,7 @@
         super().__init__(expr, variants, cv_prop, cv_seed)
 
 
-<<<<<<< HEAD
-                if 'Gene' in mut_levels:
-                    copy_lvl = mut_levels[mut_levels.index('Gene') + 1]
-                else:
-                    copy_lvl = mut_levels[0]
-
-                # reshapes the matrix of CNA values into the same long format
-                # mutation data is represented in
-                copy_lvl = copy_lvl.split('_')[0]
-                copy_df = pd.DataFrame(copy_data.stack())
-                copy_df = copy_df.reset_index(level=copy_df.index.names)
-
-                copy_df.columns = ['Sample', 'Gene', copy_lvl]
-                matched_samps = match_tcga_samples(
-                    expr.index, variants['Sample'], copy_df['Sample'])
-
-                copy_df = copy_df.loc[
-                    copy_df['Sample'].isin(matched_samps[2])
-                    & copy_df['Gene'].isin(list(self.gene_annot))
-                    , :]
-                copy_df.index = [matched_samps[2][old_samp]
-                                 for old_samp in copy_df['Sample']]
-
-                # removes CNA values corresponding to an absence of a variant
-                copy_df = copy_df.loc[copy_df[copy_lvl] != 0, :]
-
-                # maps CNA integer values to their descriptions, appends
-                # CNA data to the mutation data
-                copy_df[copy_lvl] = copy_df[copy_lvl].map(
-                    {-2: 'HomDel', -1: 'HetDel', 1: 'HetGain', 2: 'HomGain'})
-                variants = pd.concat([variants, copy_df], sort=True)
-=======
 class PanCancerMutCohort(BaseMutationCohort):
->>>>>>> 5697246e
 
     def __init__(self, 
                  mut_genes, mut_levels=('Gene', 'Form'),
