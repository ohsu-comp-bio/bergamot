--- conflicted
+++ resolved
@@ -9,10 +9,8 @@
 Author: Michal Grzadkowski <grzadkow@ohsu.edu>
 
 """
+
 import sys
-
-sys.path.extend(['/home/exacloud/lustre1/CompBio/estabroj/bergamot/ophion/client/python/'])
-
 from ophion import Ophion
 import numpy as np
 
@@ -62,7 +60,6 @@
     if not server_found:
         raise RuntimeError("No BMEG server available!")
 
-<<<<<<< HEAD
     return bmeg_server
 
 
@@ -123,6 +120,3 @@
                         for chs1, chs2 in choose_indx]
 
     return samps_match
-=======
-    return bmeg_server
->>>>>>> 34d3ac04
