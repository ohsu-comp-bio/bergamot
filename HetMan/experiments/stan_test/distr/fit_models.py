
import os
base_dir = os.path.dirname(__file__)

import sys
sys.path.extend([os.path.join(base_dir, '../../../..')])

<<<<<<< HEAD
from HetMan.features.cohorts.tcga import MutationCohort
from HetMan.features.mutations import MuType
=======
from HetMan.features.variants import MuType
from HetMan.features.cohorts.tcga import MutationCohort
from HetMan.predict.stan_margins.base import StanPipe

from HetMan.experiments.stan_test.distr.stan_models import *
from HetMan.experiments.stan_test.distr.custom_mtypes import mtype_list
>>>>>>> ca24165e

import argparse
from importlib import import_module
import synapseclient
import dill as pickle

import numpy as np
from functools import reduce
from operator import and_

expr_dir = '/home/exacloud/lustre1/share_your_data_here/precepts/firehose'
copy_dir = '/home/exacloud/lustre1/CompBio/mgrzad/input-data/firehose'


def load_output(model_name, solve_method, cohort, gene):
    out_lists = [
        pickle.load(open(os.path.join(
            base_dir, "output", model_name, solve_method, cohort, gene,
            "out__cv-{}.p".format(cv_id)
            ), 'rb'))['Infer']
        for cv_id in range(10)
        ]

    return np.concatenate(out_lists, axis=1)


def load_params(model_name, solve_method, cohort, gene):
    out_lists = [
        pickle.load(open(os.path.join(
            base_dir, "output", model_name, solve_method, cohort, gene,
            "out__cv-{}.p".format(cv_id)
            ), 'rb'))['Params']
        for cv_id in range(10)
        ]

    return {par: np.stack([ols[par] for ols in out_lists], axis=0).transpose()
            for par in reduce(and_, [ols.keys() for ols in out_lists])}


def load_vars(model_name, solve_method, cohort, gene):
    out_lists = [
        pickle.load(open(os.path.join(
            base_dir, "output", model_name, solve_method, cohort, gene,
            "out__cv-{}.p".format(cv_id)
            ), 'rb'))['Vars']
        for cv_id in range(10)
        ]

    return {var: np.stack([ols[var] for ols in out_lists], axis=0).transpose()
            for var in reduce(and_, [ols.keys() for ols in out_lists])}


def main():
    parser = argparse.ArgumentParser()

    parser.add_argument('model_name', type=str,
                        help='the name of a Stan model')
    parser.add_argument(
        'solve_method', type=str,
        help='the method used for optimizing the parameters of the Stan model'
        )

    parser.add_argument('cohort', type=str, help='a TCGA cohort')
    parser.add_argument('gene', type=str, help='a gene with mutated samples')

    parser.add_argument('cv_id', type=int,
                        help='a random seed used for cross-validation')
    parser.add_argument('--verbose', '-v', action='store_true',
                        help='turns on diagnostic messages')

    args = parser.parse_args()
    out_path = os.path.join(base_dir, 'output', args.model_name,
                            args.solve_method, args.cohort, args.gene)

    if args.verbose:
        print("Starting distribution testing for Stan model {} using "
              "optimization method {} on mutated gene {} in TCGA cohort {} "
              "for cross-validation ID {} ...".format(
                  args.model_name, args.solve_method,
                  args.cohort, args.gene, args.cv_id
                ))

<<<<<<< HEAD
    use_mtype = MuType({('Gene', args.gene): None})
    use_module = import_module('HetMan.experiments.stan_test'
                               '.distr.models.{}'.format(args.model_name))
    UsePipe = getattr(use_module, 'UsePipe')

    if args.solve_method == 'optim':
        clf_stan = getattr(use_module, 'UsePipe')(
            getattr(use_module, 'UseOptimizing')(
                model_code=getattr(use_module, 'use_model'))
            )

    elif args.solve_method == 'variat':
        clf_stan = getattr(use_module, 'UsePipe')(
            getattr(use_module, 'UseVariational')(
                model_code=getattr(use_module, 'use_model'))
            )

    elif args.solve_method == 'sampl':
        clf_stan = getattr(use_module, 'UsePipe')(
            getattr(use_module, 'UseSampling')(
                model_code=getattr(use_module, 'use_model'))
            )

    else:
        raise ValueError("Unrecognized <solve_method> argument!")
=======
    if '_' in args.gene:
        mut_info = args.gene.split('_')
        use_mtype = MuType({('Gene', mut_info[0]): mtype_list[mut_info[1]]})

    else:
        use_mtype = MuType({('Gene', args.gene): None})

    clf_stan = eval("model_dict['{}']".format(args.model_name))
>>>>>>> ca24165e

    if args.verbose:
        print('Using the following Stan model:\n\n{}'.format(
            clf_stan.named_steps['fit'].model_code))

    # log into Synapse using locally stored credentials
    syn = synapseclient.Synapse()
    syn.cache.cache_root_dir = ('/home/exacloud/lustre1/CompBio'
                                '/mgrzad/input-data/synapse')
    syn.login()
<<<<<<< HEAD
    
    cdata = MutationCohort(
        cohort=args.cohort, mut_genes=[args.gene], mut_levels=['Gene'],
        expr_source='Firehose', expr_dir=firehose_dir, var_source='mc3',
        syn=syn, cv_prop=1.0, cv_seed=1298 + 93 * args.cv_id
=======

    # loads the expression data and gene mutation data for the given TCGA
    # cohort, with the training/testing cohort split defined by the
    # cross-validation ID for this sub-job
    cdata = MutationCohort(
        cohort=args.cohort, mut_genes=[args.gene.split('_')[0]],
        mut_levels=['Gene', 'Type', 'Form_base', 'Exon', 'Protein'],
        expr_source='Firehose', copy_source='Firehose',
        expr_dir=expr_dir, copy_dir=copy_dir, syn=syn,
        cv_prop=1.0, cv_seed=1298 + 93 * args.cv_id
>>>>>>> ca24165e
        )

    clf_stan.tune_coh(cdata, use_mtype, exclude_genes={args.gene},
                      tune_splits=4, test_count=24, parallel_jobs=12)
    clf_stan.fit_coh(cdata, use_mtype, exclude_genes={args.gene})

    if clf_stan.tune_priors:
        clf_params = clf_stan.get_params()
    else:
        clf_params = None

    infer_mat = clf_stan.infer_coh(
        cdata, use_mtype, exclude_genes={args.gene},
        infer_splits=12, infer_folds=4, parallel_jobs=12
        )

    pickle.dump(
        {'Params': clf_params, 'Infer': infer_mat,
         'Vars': clf_stan.named_steps['fit'].get_var_means()},
        open(os.path.join(out_path, 'out__cv-{}.p'.format(args.cv_id)), 'wb')
        )


if __name__ == "__main__":
    main()
<|MERGE_RESOLUTION|>--- conflicted
+++ resolved
@@ -5,17 +5,8 @@
 import sys
 sys.path.extend([os.path.join(base_dir, '../../../..')])
 
-<<<<<<< HEAD
 from HetMan.features.cohorts.tcga import MutationCohort
 from HetMan.features.mutations import MuType
-=======
-from HetMan.features.variants import MuType
-from HetMan.features.cohorts.tcga import MutationCohort
-from HetMan.predict.stan_margins.base import StanPipe
-
-from HetMan.experiments.stan_test.distr.stan_models import *
-from HetMan.experiments.stan_test.distr.custom_mtypes import mtype_list
->>>>>>> ca24165e
 
 import argparse
 from importlib import import_module
@@ -98,7 +89,6 @@
                   args.cohort, args.gene, args.cv_id
                 ))
 
-<<<<<<< HEAD
     use_mtype = MuType({('Gene', args.gene): None})
     use_module = import_module('HetMan.experiments.stan_test'
                                '.distr.models.{}'.format(args.model_name))
@@ -124,7 +114,7 @@
 
     else:
         raise ValueError("Unrecognized <solve_method> argument!")
-=======
+
     if '_' in args.gene:
         mut_info = args.gene.split('_')
         use_mtype = MuType({('Gene', mut_info[0]): mtype_list[mut_info[1]]})
@@ -133,35 +123,11 @@
         use_mtype = MuType({('Gene', args.gene): None})
 
     clf_stan = eval("model_dict['{}']".format(args.model_name))
->>>>>>> ca24165e
-
-    if args.verbose:
-        print('Using the following Stan model:\n\n{}'.format(
-            clf_stan.named_steps['fit'].model_code))
-
-    # log into Synapse using locally stored credentials
-    syn = synapseclient.Synapse()
-    syn.cache.cache_root_dir = ('/home/exacloud/lustre1/CompBio'
-                                '/mgrzad/input-data/synapse')
-    syn.login()
-<<<<<<< HEAD
     
     cdata = MutationCohort(
         cohort=args.cohort, mut_genes=[args.gene], mut_levels=['Gene'],
         expr_source='Firehose', expr_dir=firehose_dir, var_source='mc3',
         syn=syn, cv_prop=1.0, cv_seed=1298 + 93 * args.cv_id
-=======
-
-    # loads the expression data and gene mutation data for the given TCGA
-    # cohort, with the training/testing cohort split defined by the
-    # cross-validation ID for this sub-job
-    cdata = MutationCohort(
-        cohort=args.cohort, mut_genes=[args.gene.split('_')[0]],
-        mut_levels=['Gene', 'Type', 'Form_base', 'Exon', 'Protein'],
-        expr_source='Firehose', copy_source='Firehose',
-        expr_dir=expr_dir, copy_dir=copy_dir, syn=syn,
-        cv_prop=1.0, cv_seed=1298 + 93 * args.cv_id
->>>>>>> ca24165e
         )
 
     clf_stan.tune_coh(cdata, use_mtype, exclude_genes={args.gene},
