#!/bin/sh

# Produces VIPER activity results for a given TCGA cohort

# Usage: source ./run_viper.sh [-c bmeg_cohort]
# Example: source ./run_viper.sh -c TCGA-BRCA

source activate HetMan

OPTIND=1

while getopts "c:a:p:" opt; do
    case "$opt" in
    c)  cohort=$OPTARG;;
    esac
done

shift $((OPTIND-1))
echo "Preparing to run VIPER on $cohort"

echo "$cohort expression and sample_type (i.e. Tumor v. Normal) will be "
echo "temporarily saved in ../../data/tf_activity/ as:"
echo "$exprfile and $pfile"

# get and write out the expression file
# capture the names of that file as expr
echo "Running prep_for_viper.py -c $cohort"
python prep_for_viper.py -c $cohort

echo "Loading and saving ARACNe regulatory network derived from $cohort context"
Rscript write_aracne_regs_joey_v.R $cohort

<<<<<<< HEAD
echo "Mapping regulatory network's entrez IDs to ensembl IDs"
=======
echo "Mapping regulatory network's ENTREZ IDs to ENSEMBL IDs"
>>>>>>> b9371616
Rscript translate_regulon.R $cohort

# Run VIPER using the expression data and regulon relationships
echo "Running run_viper.R $cohort"
Rscript run_viper.R $cohort

echo "Finished executing run_viper.sh"<|MERGE_RESOLUTION|>--- conflicted
+++ resolved
@@ -30,11 +30,7 @@
 echo "Loading and saving ARACNe regulatory network derived from $cohort context"
 Rscript write_aracne_regs_joey_v.R $cohort
 
-<<<<<<< HEAD
-echo "Mapping regulatory network's entrez IDs to ensembl IDs"
-=======
 echo "Mapping regulatory network's ENTREZ IDs to ENSEMBL IDs"
->>>>>>> b9371616
 Rscript translate_regulon.R $cohort
 
 # Run VIPER using the expression data and regulon relationships
