--- conflicted
+++ resolved
@@ -94,11 +94,8 @@
     # load log-normalized expression data as pd.DataFrame of floats
     print("Getting expression data for " + bmeg_cohort)
     expr = get_expr_bmeg(bmeg_cohort)
-<<<<<<< HEAD
     print(bmeg_cohort)
-=======
     print("Expression data obtained")
->>>>>>> b9371616
 
     # load sample type for each sample present in expr
     # (to become phenotype data in Bioconductor's ExpressionSet object in R)
